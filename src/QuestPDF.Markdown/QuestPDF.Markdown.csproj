<Project Sdk="Microsoft.NET.Sdk">
    <PropertyGroup>
        <TargetFramework>netstandard2.1</TargetFramework>
        <PackageId>QuestPDF.Markdown</PackageId>
        <Authors>Christiaan de Ridder</Authors>
        <PackageDescription>QuestPDF.Markdown is an open-source helper library that allows rendering markdown into a QuestPDF document</PackageDescription>
        <PackageProjectUrl>https://github.com/christiaanderidder/QuestPDF.Markdown</PackageProjectUrl>
        <PackageReadmeFile>README.md</PackageReadmeFile>
        <PackageLicenseFile>LICENSE</PackageLicenseFile>
        <PackageIcon>logo.png</PackageIcon>
        <RepositoryUrl>https://github.com/christiaanderidder/QuestPDF.Markdown</RepositoryUrl>
        <RepositoryType>git</RepositoryType>
        <Copyright>Christiaan de Ridder</Copyright>
        <PackageTags>pdf questpdf markdown convert</PackageTags>
        <PublishRepositoryUrl>true</PublishRepositoryUrl>
        <IncludeSymbols>true</IncludeSymbols>
        <SymbolPackageFormat>snupkg</SymbolPackageFormat>
        <PackageOutputPath>../../package</PackageOutputPath>
    </PropertyGroup>

    <ItemGroup>
<<<<<<< HEAD
        <PackageReference Include="Markdig" Version="0.37.0"/>
        <PackageReference Include="QuestPDF" Version="2023.12.6" />
        <PackageReference Include="SkiaSharp" Version="2.88.8" />
=======
        <PackageReference Include="Markdig" Version="0.36.2" />
        <PackageReference Include="QuestPDF" Version="2024.3.0" />
        <PackageReference Include="SkiaSharp" Version="2.88.7" />
>>>>>>> f9c24b4a
    </ItemGroup>

    <ItemGroup>
        <None Include="../../LICENSE" Pack="true" PackagePath=""/>
        <None Include="../../README.md" Pack="true" PackagePath=""/>
        <None Include="../../img/logo.png" Pack="true" PackagePath=""/>
    </ItemGroup>
</Project><|MERGE_RESOLUTION|>--- conflicted
+++ resolved
@@ -19,15 +19,9 @@
     </PropertyGroup>
 
     <ItemGroup>
-<<<<<<< HEAD
         <PackageReference Include="Markdig" Version="0.37.0"/>
-        <PackageReference Include="QuestPDF" Version="2023.12.6" />
+        <PackageReference Include="QuestPDF" Version="2024.3.0" />
         <PackageReference Include="SkiaSharp" Version="2.88.8" />
-=======
-        <PackageReference Include="Markdig" Version="0.36.2" />
-        <PackageReference Include="QuestPDF" Version="2024.3.0" />
-        <PackageReference Include="SkiaSharp" Version="2.88.7" />
->>>>>>> f9c24b4a
     </ItemGroup>
 
     <ItemGroup>
