--- conflicted
+++ resolved
@@ -20,13 +20,8 @@
 
     <ItemGroup>
         <PackageReference Include="Markdig" Version="0.38.0"/>
-<<<<<<< HEAD
         <PackageReference Include="QuestPDF" Version="2024.12.0" />
-        <PackageReference Include="SkiaSharp" Version="2.88.9" />
-=======
-        <PackageReference Include="QuestPDF" Version="2024.10.4" />
         <PackageReference Include="SkiaSharp" Version="3.116.0" />
->>>>>>> 8c2b58cc
     </ItemGroup>
 
     <ItemGroup>
